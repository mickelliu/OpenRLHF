--- conflicted
+++ resolved
@@ -187,17 +187,13 @@
         ) 
 
         # configure scheduler
-<<<<<<< HEAD
         # strategy.accumulated_gradient --> train_batch_size // micro_train_batch_size
-        num_update_steps_per_episodes = len(self.prompts_dataloader) * args.max_epochs // strategy.accumulated_gradient
-=======
         num_update_steps_per_episodes = (
             int(len(self.prompts_dataloader) * (args.micro_rollout_batch_size / args.micro_train_batch_size))
             * args.max_epochs
             // strategy.accumulated_gradient
         )
 
->>>>>>> 3c918755
         max_steps = math.ceil(args.num_episodes * num_update_steps_per_episodes)
         self.max_steps = max_steps
 
