--- conflicted
+++ resolved
@@ -126,11 +126,8 @@
 
         # 4. broadcast weights to vllm engines
         if self.vllm_engines is not None:
-<<<<<<< HEAD
+            torch.distributed.barrier()
             start = time.time()
-=======
-            torch.distributed.barrier()
->>>>>>> afc987ac
             self._broadcast_to_vllm()
             status['broadcast_to_vllm_time'] = time.time() - start
 
