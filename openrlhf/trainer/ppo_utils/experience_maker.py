import logging
import time
from abc import ABC
from copy import deepcopy
from dataclasses import dataclass
from typing import List, Optional, Tuple, Union

import ray
import torch
import torch.nn as nn
from tqdm import tqdm

from openrlhf.models.actor import Actor
from openrlhf.models.utils import compute_reward, masked_mean
from openrlhf.utils.logging import init_logger
from openrlhf.utils.utils import debug_here

logger = init_logger(__name__)


@dataclass
class Experience:
    """Experience is a batch of data.
    These data should have the the sequence length and number of actions.
    Left padding for sequences is applied.

    Shapes of each tensor:
    sequences: (B, S)
    action_log_probs: (B, A)
    values: (B, A)
    returns: (B, A)
    advatanges: (B, A)
    attention_mask: (B, S)
    action_mask: (B, A)

    "A" is the number of actions.
    """

    sequences: torch.Tensor
    action_log_probs: torch.Tensor
    values: torch.Tensor
    returns: torch.Tensor
    advantages: torch.Tensor
    attention_mask: Optional[torch.LongTensor]
    action_mask: Optional[torch.BoolTensor]
    info: Optional[dict]

    @torch.no_grad()
    def to_device(self, device: torch.device) -> None:
        self.sequences = self.sequences.to(device)
        self.action_log_probs = self.action_log_probs.to(device)
        self.values = self.values.to(device)
        self.returns = self.returns.to(device)
        self.advantages = self.advantages.to(device)
        if self.attention_mask is not None:
            self.attention_mask = self.attention_mask.to(device)
        if self.action_mask is not None:
            self.action_mask = self.action_mask.to(device)

    def pin_memory(self):
        self.sequences = self.sequences.pin_memory()
        self.action_log_probs = self.action_log_probs.pin_memory()
        self.values = self.values.pin_memory()
        self.returns = self.returns.pin_memory()
        self.advantages = self.advantages.pin_memory()
        if self.attention_mask is not None:
            self.attention_mask = self.attention_mask.pin_memory()
        if self.action_mask is not None:
            self.action_mask = self.action_mask.pin_memory()
        return self


class NaiveExperienceMaker(ABC):
    """
    Naive experience maker.
    """

    def __init__(
        self,
        actor: Actor,
        critic: nn.Module,
        reward_model: nn.Module,
        initial_model: Actor,
        tokenizer,
        prompt_max_len: int,
        kl_controller,
        strategy=None,
        reward_fn=None,
    ) -> None:
        super().__init__()
        self.actor = actor
        self.critic = critic
        self.reward_model = reward_model
        self.initial_model = initial_model
        self.tokenizer = tokenizer
        self.prompt_max_len = prompt_max_len
        self.kl_ctl = kl_controller
        self.strategy = strategy
        self.reward_fn = reward_fn

    # tokenizer
    def tokenize_fn(self, texts, max_length, device):
        batch = self.tokenizer(
            texts,
            return_tensors="pt",
            max_length=max_length,
            padding=True,
            truncation=True,
        )
        return {k: v.to(device) for k, v in batch.items()}

    @torch.no_grad()
    def make_experience(self, prompts: Union[str, List[str]], **generate_kwargs) -> Experience:
        self.actor.eval()
        self.critic.eval()
        self.initial_model.eval()
        self.reward_model.eval()

        # generate seq
        inputs = self.tokenize_fn(prompts, self.prompt_max_len, device="cuda")
        sequences, attention_mask, action_mask = self.actor.generate(**inputs, **generate_kwargs)
        num_actions = action_mask.size(1)

        # log probs
        action_log_probs = self.actor(sequences, num_actions, attention_mask)

        # init log probs
        base_action_log_probs = self.initial_model(sequences, num_actions, attention_mask)

        # values
        value = self.critic(sequences, action_mask, attention_mask)

        # rewards
        r = self.reward_model(sequences, attention_mask)

        reward, kl = compute_reward(
            r,
            self.kl_ctl.value,
            action_log_probs,
            base_action_log_probs,
            action_mask=action_mask,
        )
        advantage, returns = self.get_advantages_and_returns(
            value,
            reward,
            action_mask,
            generate_kwargs["gamma"],
            generate_kwargs["lambd"],
        )
        
        info = {
            "kl": masked_mean(kl, action_mask, dim=-1),
            "reward": r,
            "return": reward.sum(dim=-1),
            "response_length": action_mask.float().sum(dim=-1),
            "total_length": attention_mask.float().sum(dim=-1),
        }
        # reset model state
        self.actor.train()
        self.critic.train()

        return Experience(
            sequences,
            action_log_probs,
            value,
            returns,
            advantage,
            attention_mask,
            action_mask,
            info,
        )

    @torch.no_grad()
    def get_advantages_and_returns(
        self,
        values: torch.Tensor,
        rewards: torch.Tensor,
        action_mask: torch.Tensor,
        gamma: float,
        lambd: float,
    ) -> Tuple[torch.Tensor, torch.Tensor]:
        """Function that computes advantages and returns from rewards and values.
        Calculated as in the original PPO paper: https://arxiv.org/abs/1707.06347
        Note that rewards may include a KL divergence loss term.

        Advantages looks like this:
        Adv1 =  R1 + γ * λ * R2     + γ^2 * λ^2 * R3       + ...
              - V1 + γ * (1 - λ) V2 + γ^2 * λ * (1 - λ) V3 + ...

        Returns looks like this:
        Ret1 =  R1 + γ * λ * R2     + γ^2 * λ^2 * R3       + ...
                   + γ * (1 - λ) V2 + γ^2 * λ * (1 - λ) V3 + ...

        Input:
        - values: Tensor of shape (batch_size, response_size)
        - rewards: Tensor of shape (batch_size, response_size)

        Output:
        - advantages: Tensor of shape (batch_size, response_size)
        - returns: Tensor of shape (batch_size, response_size)
        """
        lastgaelam = 0
        advantages_reversed = []
        response_length = rewards.size(1)

        # Mask invalid responses
        values = action_mask * values
        rewards = action_mask * rewards

        for t in reversed(range(response_length)):
            nextvalues = values[:, t + 1] if t < response_length - 1 else 0.0
            delta = rewards[:, t] + gamma * nextvalues - values[:, t]
            lastgaelam = delta + gamma * lambd * lastgaelam
            advantages_reversed.append(lastgaelam)
        advantages = torch.stack(advantages_reversed[::-1], dim=1)
        returns = advantages + values
        return advantages.detach(), returns


class RemoteExperienceMaker(NaiveExperienceMaker):
    def __init__(self, *args, vllm_engines: List = None, **kwargs):
        super().__init__(*args, **kwargs)
        self.vllm_engines = vllm_engines
        
    @torch.no_grad()
    def make_experience(self, prompts: Union[str, List[str]], **kwargs) -> Experience:
        self.actor.eval()
        device = torch.cuda.current_device()
    
        # generate sequence
        start = time.time()
        (sequences, attention_mask, action_mask, eos_penalty_flags), (rm_sequences, rm_attention_mask, rm_action_mask, _) = (
            self._generate_local(prompts, **kwargs)
            if self.vllm_engines is None
            else self._generate_vllm(prompts, **kwargs)
        )
        generate_time = time.time() - start

        num_actions = action_mask.size(1)
        sequences_cpu, attention_mask_cpu, action_mask_cpu = (
            sequences.to("cpu"),
            attention_mask.to("cpu"),
            action_mask.to("cpu"),
        )

        rm_sequences_cpu, rm_attention_mask_cpu, rm_action_mask_cpu = (
            rm_sequences.to("cpu"),
            rm_attention_mask.to("cpu"),
            rm_action_mask.to("cpu"),
        )

        # init log probs
        base_action_log_probs_ref = self.initial_model.forward.remote(sequences_cpu, num_actions, attention_mask_cpu)

        # values
        value_ref = self.critic.forward.remote(
            sequences_cpu, 
            action_mask_cpu, 
            attention_mask_cpu)

        # avoid CUDA OOM when colocate models
        if self.strategy.args.colocate_critic_reward:
            ray.get([value_ref])
            ray.get([self.critic.empty_cache.remote()])

        if self.strategy.args.colocate_actor_ref:
            ray.get([base_action_log_probs_ref])
            ray.get([self.initial_model.empty_cache.remote()])

        # rewards
        r_refs = []
        for rm in self.reward_model:
            r_refs.append(rm.forward.remote(rm_sequences_cpu, rm_attention_mask_cpu))

        # log probs
        start = time.time()
        action_log_probs = self.actor(sequences, num_actions, attention_mask)
        actor_time = time.time() - start

        # wait initial/critic/reward model done
        start = time.time()
        ref_values = ray.get([base_action_log_probs_ref, value_ref] + r_refs)
        wait_time = time.time() - start

        base_action_log_probs, value, rewards = ref_values[0], ref_values[1], ref_values[2:]
        base_action_log_probs, value = base_action_log_probs.to(device), value.to(device)
        rewards = [r.to(device) for r in rewards]
        r = self.reward_fn(rewards) if len(rewards) > 0 else rewards[0]
        print(f'eos_penalty ---> {kwargs.get("eos_penalty", False)}')
        if kwargs.get("eos_penalty", False):
            eos_penalty_flags = torch.tensor(eos_penalty_flags, device=device)
            r = torch.where(eos_penalty_flags, -10.0 * eos_penalty_flags.float(), r)

<<<<<<< HEAD
        total_reward, kl = compute_reward(
=======
        # avoid CUDA OOM when colocate models
        if self.strategy.args.colocate_critic_reward:
            ray.get([self.reward_model[0].empty_cache.remote()])

        if self.strategy.args.colocate_actor_ref:
            torch.cuda.empty_cache()

        reward, kl = compute_reward(
>>>>>>> afc987ac
            r,
            self.kl_ctl.value,
            action_log_probs,
            base_action_log_probs,
            action_mask=action_mask,
        )
        advantage, returns = self.get_advantages_and_returns(
            value,
            total_reward,
            action_mask,
            kwargs["gamma"],
            kwargs["lambd"],
        )

        info = {
            "kl_per_token": masked_mean(kl, action_mask, dim=-1),
            "reward": r,
            "kl": (kl * action_mask).sum(dim=-1),
            "return": total_reward.sum(dim=-1),
            "response_length": action_mask.float().sum(dim=-1),
            "total_length": attention_mask.float().sum(dim=-1),
            "prewhitten_advantage": masked_mean(advantage, action_mask, dim=-1),
        }
        # print(f"eos_reward: {info['reward']}")
        # print(f"kl: {info['kl']}")
        # print(f"padded_seq_len_policy_vs_rm: {sequences_cpu.shape[1]}, {rm_sequences_cpu.shape[1]}")
        if self.strategy.args.perf:
            batch_size = 1 if isinstance(prompts, str) else len(prompts)
            info["generate_time"] = torch.full((batch_size,), generate_time, device=device)
            info["actor_time"] = torch.full((batch_size,), actor_time, device=device)
            info["wait_time"] = torch.full((batch_size,), wait_time, device=device)

        experience = Experience(
            sequences,
            action_log_probs,
            value,
            returns,
            advantage,
            attention_mask,
            action_mask,
            info,
        )

        # send experience to critic
        experience_cpu = deepcopy(experience)
        experience_cpu.to_device("cpu")
        self._ref = self.critic.append.remote(experience_cpu)

        # critic_experience = Experience(
        #     rm_sequences,
        #     action_log_probs,
        #     value,
        #     returns,
        #     advantage,
        #     rm_attention_mask,
        #     rm_action_mask,
        #     info,
        # )
        # critic_experience.to_device("cpu")
        # self._ref = self.critic.append.remote(critic_experience)

        self.actor.train()  # reset model state
        return experience

    # def _generate_local(self, prompts: List[str], **kwargs) -> Tuple[torch.Tensor, torch.Tensor, torch.Tensor]:
    #     inputs = self.tokenize_fn(prompts, self.prompt_max_len, device="cuda")
    #     return self.actor.generate(**inputs, **kwargs)
    
    def _generate_local(self, prompts: List[str], **kwargs) -> Tuple[torch.Tensor, torch.Tensor, torch.Tensor]:
        inputs = self.tokenize_fn(prompts, self.prompt_max_len, device="cuda")
        generate_args = {
            "input_ids": inputs['input_ids'],
            "top_k": kwargs.get("top_k", None),
            "top_p": kwargs.get("top_p", None),
            "do_sample": kwargs.get("do_sample", True),
            "early_stopping": True,
            "temperature": kwargs.get("temperature", 1),
            "use_cache": True,
            "num_beams": kwargs.get("num_beams", 1),
            "attention_mask": kwargs.get("attention_mask"),
            "eos_token_id": kwargs.get("eos_token_id"),
            "pad_token_id": kwargs.get("pad_token_id"),
            "min_new_tokens": kwargs.get("min_new_tokens ", 1),
        }
        if kwargs.get("pad_token", None):
            generate_args["pad_token"] = kwargs.get("pad_token")
        if kwargs.get("max_new_tokens", None):
            generate_args["max_new_tokens"] = kwargs.get("max_new_tokens")
        if kwargs.get("max_length", None):
            generate_args["max_length"] = kwargs.get("max_length")

        # Call generate
        outputs = self.actor.model.generate(**generate_args)

        # swap tokens
        rm_outputs = []
        for output in self.tokenizer.batch_decode(outputs):
            if kwargs.get("ultrarm_shift_template"):
                assert "<|user|> " in output and " <|assistant|>\n" in output, f"output: {output}"
                output = output.replace("<|user|> ", "Human: ", 1).replace("<|assistant|>\n", "Assistant: ",1)
            rm_outputs.append(output)
        rm_outputs = self.tokenizer(rm_outputs, return_tensors="pt", padding=True, add_special_tokens=False)['input_ids']

        # Prepare mask tensor
        eos_token_id = generate_args["eos_token_id"]
        pad_token_id = generate_args["pad_token_id"]

        return self.actor.process_sequences(outputs, inputs['input_ids'].size(1), eos_token_id, pad_token_id), self.actor.process_sequences(rm_outputs, inputs['input_ids'].size(1), eos_token_id, pad_token_id)


    def _generate_vllm(self, prompts: List[str], **kwargs) -> Tuple[torch.Tensor, torch.Tensor, torch.Tensor]:
        from vllm import SamplingParams

        # # testing tokenizer
        # from transformers import LlamaTokenizer
        # tulu_tokenizer = self.tokenizer
        # ultrarm_tokenizer = LlamaTokenizer.from_pretrained("openbmb/UltraRM-13b")
        # for i in range(len(prompts)): assert tulu_tokenizer.encode(prompts[i]) == ultrarm_tokenizer.encode(prompts[i]), "Tokenizer mismatch!"

        pad_token_id, eos_token_id, unk_token_id = self.tokenizer.pad_token_id, self.tokenizer.eos_token_id, self.tokenizer.unk_token_id

        # round-robin load balance
        rank = torch.distributed.get_rank()
        llm = self.vllm_engines[rank % len(self.vllm_engines)]

        sampling_params = SamplingParams(
            temperature=kwargs.get("temperature", 1.0),
            top_p=kwargs.get("top_p", 1.0),
            top_k=kwargs.get("top_k", -1),
            max_tokens=kwargs.get("max_new_tokens", 1024),
            min_tokens=kwargs.get("min_new_tokens", 1),
        )

        # TODO: can't pass `max_length` to vLLM's tokenizer for input truncation, remove this once it is supported.
        input_ids = self.tokenize_fn(prompts, self.prompt_max_len, device="cpu")["input_ids"]
        assert self.tokenizer.padding_side == "left", f"tokenizer padding_size should be left"
        pad_indices = (input_ids != pad_token_id).to(dtype=torch.int).argmax(dim=-1)
        prompt_token_ids = []
        for i, pad_index in enumerate(pad_indices.numpy()):
            prompt_token_ids.append(input_ids[i][pad_index:].tolist())
        outputs = ray.get(llm.generate.remote(sampling_params=sampling_params, prompt_token_ids=prompt_token_ids))

<<<<<<< HEAD
        if kwargs.get("ultrarm_shift_template", False):
            for i in range(len(prompts)):
                assert "<|user|>\n" in prompts[i] and "\n<|assistant|>\n" in prompts[i]
                prompts[i] = prompts[i].replace("<|user|>\n", "Human: ", 1).rsplit("\n<|assistant|>\n", 1)[0] + "\nAssistant: "
            rm_input_ids = self.tokenize_fn(prompts, self.prompt_max_len, device="cpu")["input_ids"]
            rm_pad_indices = (rm_input_ids != pad_token_id).to(dtype=torch.int).argmax(dim=-1)
        else:
            # just create new copies
            rm_input_ids = input_ids
            rm_pad_indices = pad_indices
            
        rm_prompt_token_ids = []
        for i, pad_index in enumerate(rm_pad_indices.numpy()):
            rm_prompt_token_ids.append(rm_input_ids[i][pad_index:].tolist())

        def pad_batched_sequences(prompts_tokens, outputs):
            assert len(prompts_tokens) == len(outputs)
            eos_penalty_flags = [False for _ in outputs]
            # NOTE: concat all outputs to following format:
            #
            # | [PAD] [PAD] token token token | token token [EOS] [PAD] |
            # | token token token token token | token token [EOS] [PAD] |
            # | [PAD] [PAD] [PAD] token token | token token token [EOS] |
            # |<---------- prompt ----------->|<-------- answer ------->|
            max_input_len, max_output_len = 0, 0
            for output in outputs:
                # TODO: how to force vLLM generate at least one token?
                output_token_ids = output.outputs[0].token_ids
                if output_token_ids[0] == eos_token_id:
                    logger.warning(f"Only EOS output for prompt: {output.prompt}")
                    output.outputs[0].token_ids = [unk_token_id, eos_token_id]

                max_input_len = max(max_input_len, len(output.prompt_token_ids))
                max_output_len = max(max_output_len, len(output_token_ids))
        
            sequences = []
            for i, (prompt_tokens, output) in enumerate(zip(prompts_tokens, outputs)):
                # left padding input
                input_len = len(prompt_tokens)
                input_ids = [pad_token_id] * (max_input_len - input_len) + prompt_tokens

                # right padding output
                output_len = len(output.outputs[0].token_ids)
                output_ids = output.outputs[0].token_ids + [pad_token_id] * (max_output_len - output_len)
                if output_ids[output_len - 1] != eos_token_id:
                    assert output_len == max_output_len
                    output_ids[-1] = eos_token_id
                    eos_penalty_flags[i] = True # penalize for missing EOS token

                # concat input and output
                sequences.append(input_ids + output_ids)

            sequences = torch.tensor(sequences)
            sequences, attention_mask, action_mask = self.actor.process_sequences(
                sequences, max_input_len, eos_token_id, pad_token_id
            )
            return sequences.to("cuda"), attention_mask.to("cuda"), action_mask.to("cuda"), eos_penalty_flags
        
        return pad_batched_sequences(prompts_tokens=prompt_token_ids, outputs=outputs), pad_batched_sequences(prompts_tokens=rm_prompt_token_ids, outputs=outputs)
=======
        # NOTE: concat all outputs to following format:
        #
        # | [PAD] [PAD] token token token | token token [EOS] [PAD] |
        # | token token token token token | token token [EOS] [PAD] |
        # | [PAD] [PAD] [PAD] token token | token token token [EOS] |
        # |<---------- prompt ----------->|<-------- answer ------->|
        max_input_len, max_output_len = 0, 0
        for output in outputs:
            max_input_len = max(max_input_len, len(output.prompt_token_ids))
            max_output_len = max(max_output_len, len(output.outputs[0].token_ids))

        pad_token_id, eos_token_id = self.tokenizer.pad_token_id, self.tokenizer.eos_token_id
        sequences = []
        for output in outputs:
            # left padding input
            input_len = len(output.prompt_token_ids)
            input_ids = [pad_token_id] * (max_input_len - input_len) + output.prompt_token_ids

            # right padding output
            output_len = len(output.outputs[0].token_ids)
            output_ids = output.outputs[0].token_ids + [pad_token_id] * (max_output_len - output_len)

            if output_ids[output_len - 1] != eos_token_id:
                output_ids[min(output_len, len(output_ids) - 1)] = eos_token_id

            # concat input and output
            sequences.append(input_ids + output_ids)

        sequences = torch.tensor(sequences)
        sequences, attention_mask, action_mask = self.actor.process_sequences(
            sequences, max_input_len, eos_token_id, pad_token_id
        )
        return sequences.to("cuda"), attention_mask.to("cuda"), action_mask.to("cuda")
>>>>>>> afc987ac

    def flush(self):
        "Ensure all experience has been send to critic"
        ray.get(self._ref)
        self._ref = None<|MERGE_RESOLUTION|>--- conflicted
+++ resolved
@@ -291,9 +291,6 @@
             eos_penalty_flags = torch.tensor(eos_penalty_flags, device=device)
             r = torch.where(eos_penalty_flags, -10.0 * eos_penalty_flags.float(), r)
 
-<<<<<<< HEAD
-        total_reward, kl = compute_reward(
-=======
         # avoid CUDA OOM when colocate models
         if self.strategy.args.colocate_critic_reward:
             ray.get([self.reward_model[0].empty_cache.remote()])
@@ -302,7 +299,6 @@
             torch.cuda.empty_cache()
 
         reward, kl = compute_reward(
->>>>>>> afc987ac
             r,
             self.kl_ctl.value,
             action_log_probs,
@@ -445,7 +441,6 @@
             prompt_token_ids.append(input_ids[i][pad_index:].tolist())
         outputs = ray.get(llm.generate.remote(sampling_params=sampling_params, prompt_token_ids=prompt_token_ids))
 
-<<<<<<< HEAD
         if kwargs.get("ultrarm_shift_template", False):
             for i in range(len(prompts)):
                 assert "<|user|>\n" in prompts[i] and "\n<|assistant|>\n" in prompts[i]
@@ -479,7 +474,7 @@
                     output.outputs[0].token_ids = [unk_token_id, eos_token_id]
 
                 max_input_len = max(max_input_len, len(output.prompt_token_ids))
-                max_output_len = max(max_output_len, len(output_token_ids))
+                max_output_len = max(max_output_len, len(output.outputs[0].token_ids))
         
             sequences = []
             for i, (prompt_tokens, output) in enumerate(zip(prompts_tokens, outputs)):
@@ -490,9 +485,9 @@
                 # right padding output
                 output_len = len(output.outputs[0].token_ids)
                 output_ids = output.outputs[0].token_ids + [pad_token_id] * (max_output_len - output_len)
+
                 if output_ids[output_len - 1] != eos_token_id:
-                    assert output_len == max_output_len
-                    output_ids[-1] = eos_token_id
+                    output_ids[min(output_len, len(output_ids) - 1)] = eos_token_id
                     eos_penalty_flags[i] = True # penalize for missing EOS token
 
                 # concat input and output
@@ -505,41 +500,6 @@
             return sequences.to("cuda"), attention_mask.to("cuda"), action_mask.to("cuda"), eos_penalty_flags
         
         return pad_batched_sequences(prompts_tokens=prompt_token_ids, outputs=outputs), pad_batched_sequences(prompts_tokens=rm_prompt_token_ids, outputs=outputs)
-=======
-        # NOTE: concat all outputs to following format:
-        #
-        # | [PAD] [PAD] token token token | token token [EOS] [PAD] |
-        # | token token token token token | token token [EOS] [PAD] |
-        # | [PAD] [PAD] [PAD] token token | token token token [EOS] |
-        # |<---------- prompt ----------->|<-------- answer ------->|
-        max_input_len, max_output_len = 0, 0
-        for output in outputs:
-            max_input_len = max(max_input_len, len(output.prompt_token_ids))
-            max_output_len = max(max_output_len, len(output.outputs[0].token_ids))
-
-        pad_token_id, eos_token_id = self.tokenizer.pad_token_id, self.tokenizer.eos_token_id
-        sequences = []
-        for output in outputs:
-            # left padding input
-            input_len = len(output.prompt_token_ids)
-            input_ids = [pad_token_id] * (max_input_len - input_len) + output.prompt_token_ids
-
-            # right padding output
-            output_len = len(output.outputs[0].token_ids)
-            output_ids = output.outputs[0].token_ids + [pad_token_id] * (max_output_len - output_len)
-
-            if output_ids[output_len - 1] != eos_token_id:
-                output_ids[min(output_len, len(output_ids) - 1)] = eos_token_id
-
-            # concat input and output
-            sequences.append(input_ids + output_ids)
-
-        sequences = torch.tensor(sequences)
-        sequences, attention_mask, action_mask = self.actor.process_sequences(
-            sequences, max_input_len, eos_token_id, pad_token_id
-        )
-        return sequences.to("cuda"), attention_mask.to("cuda"), action_mask.to("cuda")
->>>>>>> afc987ac
 
     def flush(self):
         "Ensure all experience has been send to critic"
