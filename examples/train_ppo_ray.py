import argparse
from datetime import datetime
from typing import List

import ray
import torch
from ray.util.placement_group import placement_group

from openrlhf.trainer.ray import (
    ActorModelRayActor,
    CriticModelRayActor,
    PPORayActorGroup,
    ReferenceModelRayActor,
    RewardModelRayActor,
    create_vllm_engines,
)
from openrlhf.utils import blending_datasets, get_strategy, get_tokenizer
from openrlhf.utils.utils import debug_here


# NOTE: reward function for multiple reward models, replace this with your own function!
def reward_fn(rewards: List[torch.Tensor]):
    return torch.stack(rewards).sum(dim=0)


def _validate_args(args):
    actor_world_size = args.actor_num_nodes * args.actor_num_gpus_per_node
    critic_world_size = args.critic_num_nodes * args.critic_num_gpus_per_node

    assert (
        actor_world_size & (actor_world_size - 1)
    ) == 0, f"actor_world_size must be power of 2, got {actor_world_size}"
    assert (
        critic_world_size & (critic_world_size - 1)
    ) == 0, f"critic_world_size must be power of 2, got {critic_world_size}"
    assert (
        actor_world_size % critic_world_size == 0
    ), f"actor_world_size must be divisible by critic_world_size, got {actor_world_size} and {critic_world_size}"

    assert args.zero_stage != 3 or args.vllm_num_engines > 0, f"ZeRO-3 is only supported when vLLM enabled"


def train(args):
    _validate_args(args)

    # configure strategy
    strategy = get_strategy(args)

    # if colocated, create placement group for actor and ref model explicitly.
    pg = None
    if args.colocate_actor_ref:
        assert (
            args.actor_num_nodes == args.ref_num_nodes and args.actor_num_gpus_per_node == args.ref_num_gpus_per_node
        ), f"num_nodes and num_gpus_per_node must be the same when colocate actor and ref model."
        assert (args.actor_gpu_type == args.ref_gpu_type), f"gpu_type must be the same when colocate actor and ref model."

        bundles = [
                {
                    "GPU": args.actor_num_gpus_per_node,
                    "CPU": args.actor_num_gpus_per_node * 2,
                    str(args.actor_gpu_type): args.actor_num_gpus_per_node,
                }
                if args.actor_gpu_type and args.ref_gpu_type else
                {
                    "GPU": args.actor_num_gpus_per_node,
                    "CPU": args.actor_num_gpus_per_node * 2
                } for _ in range(args.actor_num_nodes)
            ]
        pg = placement_group(bundles, strategy="STRICT_SPREAD")
        ray.get(pg.ready())
    
    # NOTE(wuxibin): Why don't we allocate 0.5 gpu for each actor when colocate models?
    # Say we have 1 node with 4 GPUs, and num_gpus_per_node for each model is 4.
    # If we allocate 0.5 gpu for both actor and ref model, then gpu allocation is
    #   |actor|actor|actor|actor|  ref | ref  | ref  | ref |
    #   |GPU0 |GPU0 |GPU1 |GPU1 | GPU2 | GPU2 | GPU3 | GPU3 |
    #
    # So 0.75/0.25 gpu is a tricky to let Ray spread all models evenly on all gpus.
    #   |actor| ref  |actor| ref  |actor| ref  |actor|ref  |
    #   |GPU0 | GPU0 |GPU1 | GPU1 |GPU2 | GPU2 |GPU3 | GPU3 |
    actor_model = PPORayActorGroup(
        args.actor_num_nodes,
        args.actor_num_gpus_per_node,
        ActorModelRayActor,
        pg=pg,
        num_gpus_per_actor=0.75 if pg else 1,
        gpu_type=args.actor_gpu_type,
    )

    ref_model = PPORayActorGroup(
        args.ref_num_nodes,
        args.ref_num_gpus_per_node,
        ReferenceModelRayActor,
        pg=pg,
        num_gpus_per_actor=0.25 if pg else 1,
        gpu_type=args.ref_gpu_type,
    )

    # if colocated, create placement group for critic and reward model explicitly.
    pg = None
    if args.colocate_critic_reward:
        assert (
            args.critic_num_nodes == args.reward_num_nodes
            and args.critic_num_gpus_per_node == args.reward_num_gpus_per_node
        ), f"num_nodes and num_gpus_per_node must be the same when colocate critic and reward model."
        assert (args.critic_gpu_type == args.reward_gpu_type), f"gpu_type must be the same when colocate critic and reward model."

        bundles = [
                {
                    "GPU": args.critic_num_gpus_per_node,
                    "CPU": args.critic_num_gpus_per_node * 2,
                    str(args.critic_gpu_type): args.critic_num_gpus_per_node
                }
                if args.critic_gpu_type and args.reward_gpu_type else
                {
                    "GPU": args.critic_num_gpus_per_node,
                    "CPU": args.critic_num_gpus_per_node * 2
                } for _ in range(args.ref_num_nodes)
            ]

        pg = placement_group(bundles, strategy="STRICT_SPREAD")
        ray.get(pg.ready())

    critic_model = PPORayActorGroup(
        args.critic_num_nodes,
        args.critic_num_gpus_per_node,
        CriticModelRayActor,
        pg=pg,
        num_gpus_per_actor=0.75 if pg else 1,
        gpu_type=args.critic_gpu_type,
    )

    # multiple reward models
    reward_pretrains = args.reward_pretrain.split(",")
    reward_models = []
    for _ in reward_pretrains:
        reward_models.append(
            PPORayActorGroup(
                args.reward_num_nodes,
                args.reward_num_gpus_per_node,
                RewardModelRayActor,
                pg=pg,
                num_gpus_per_actor=0.25 if pg else 1,
                gpu_type=args.reward_gpu_type,
            )
        )

    # init reference/reward/actor model
    refs = []
    refs.extend(ref_model.async_init_model_from_pretrained(strategy, args.pretrain))
    refs.extend(actor_model.async_init_model_from_pretrained(strategy, args.pretrain))
    for reward_model, reward_pretrain in zip(reward_models, reward_pretrains):
        refs.extend(reward_model.async_init_model_from_pretrained(strategy, reward_pretrain))

    # init vLLM engine for text generation
    vllm_engines = None
    if args.vllm_num_engines is not None:
        vllm_engines = create_vllm_engines(
            args.vllm_num_engines, 
            args.vllm_tensor_parallel_size, 
            args.pretrain, 
            args.seed,
            gpu_type=args.vllm_gpu_type,
        )

    # critic scheduler initialization depends on max_step, so we have to init critic after actor
    # TODO: use first reward model as critic model
    max_steps = ray.get(actor_model._actor_handlers[0].max_steps.remote())
    critic_pretrain = args.critic_pretrain if args.critic_pretrain else reward_pretrains[0]
    refs.extend(critic_model.async_init_model_from_pretrained(strategy, critic_pretrain, max_steps))
    ray.get(refs)
    # train actor and critic mdoel
    refs = actor_model.async_fit_actor_model(
        critic_model, ref_model, reward_models, reward_fn=reward_fn, vllm_engines=vllm_engines
    )
    ray.get(refs)

    # save model
    ray.get(actor_model.async_save_actor_model())


if __name__ == "__main__":
    parser = argparse.ArgumentParser()
    parser.add_argument("--ref_num_nodes", type=int, default=1, help="number of nodes for reference")
    parser.add_argument("--ref_num_gpus_per_node", type=int, default=8, help="number of gpus per node for reference")
    parser.add_argument("--reward_num_nodes", type=int, default=1, help="number of nodes for reward model")
    parser.add_argument(
        "--reward_num_gpus_per_node", type=int, default=8, help="number of gpus per node for reward model"
    )
    parser.add_argument(
        "--colocate_actor_ref",
        action="store_true",
        default=False,
        help="whether to colocate reference and actor model, if true, they will share same gpus.",
    )

    parser.add_argument("--actor_num_nodes", type=int, default=1, help="number of nodes for actor")
    parser.add_argument("--actor_num_gpus_per_node", type=int, default=8, help="number of gpus per node for actor")
    parser.add_argument("--critic_num_nodes", type=int, default=1, help="number of nodes for critic")
    parser.add_argument("--critic_num_gpus_per_node", type=int, default=8, help="number of gpus per node for critic")
    parser.add_argument(
        "--colocate_critic_reward",
        action="store_true",
        default=False,
        help="whether to colocate critic and reward model, if true, they will share same gpus.",
    )

    # optional vLLM for text generation
    parser.add_argument("--vllm_num_engines", type=int, default=None, help="number of vLLM Engines")
    parser.add_argument(
        "--vllm_tensor_parallel_size",
        type=int,
        default=1,
        help="tensor parallel size of vLLM Engine for multi-GPU inference",
    )
    parser.add_argument("--vllm_sync_backend", type=str, default="nccl", help="DeepSpeed -> vLLM weight sync backend")

    parser.add_argument("--prompt_data", type=str, default=None)
    parser.add_argument(
        "--prompt_data_probs",
        type=str,
        default="1.0",
        help="sampling probs for datasets",
    )
    parser.add_argument("--pretrain_data", type=str, default=None)
    parser.add_argument(
        "--pretrain_data_probs",
        type=str,
        default="1.0",
        help="sampling probs for datasets",
    )
    parser.add_argument("--pretrain", type=str, default=None)
    parser.add_argument("--reward_pretrain", type=str, default=None)
    parser.add_argument("--critic_pretrain", type=str, default=None)
    parser.add_argument("--save_path", type=str, default="./ckpt")
    parser.add_argument("--num_episodes", type=int, default=1)
    parser.add_argument("--rollout_batch_size", type=int, default=512)
    parser.add_argument("--micro_rollout_batch_size", type=int, default=8)
    parser.add_argument("--max_epochs", type=int, default=1)
    parser.add_argument("--prompt_max_len", type=int, default=1024)
    parser.add_argument("--generate_max_len", type=int, default=1024)
    parser.add_argument("--warmup_ratio", type=float, default=0.03)
    parser.add_argument("--max_len", type=int, default=None)
    parser.add_argument("--max_samples", type=int, default=100000)
    parser.add_argument("--max_norm", type=float, default=1.0)
    parser.add_argument("--l2", type=float, default=0.0)
    parser.add_argument("--value_loss_coef", type=float, default=1.0)
    parser.add_argument("--value_head_name", type=str, default="value_head", help="value head name in critic and reward model")
    parser.add_argument("--ptx_coef", type=float, default=0.05)
    parser.add_argument("--eps_clip", type=float, default=0.2)
    parser.add_argument("--value_clip", type=float, default=0.2)
    parser.add_argument("--lambd", type=float, default=0.95)
    parser.add_argument("--gamma", type=float, default=1)
    parser.add_argument("--micro_train_batch_size", type=int, default=4)
    parser.add_argument("--train_batch_size", type=int, default=128)
    parser.add_argument("--load_checkpoint", action="store_true", default=False)
    parser.add_argument("--normalize_reward", action="store_true", default=False)
    parser.add_argument("--rollout_temperature", type=float, default=1.0)
    parser.add_argument("--top_p", type=float, default=1.0)
    parser.add_argument("--seed", type=int, default=42)

    parser.add_argument("--local_rank", type=int, default=-1, help="local_rank for deepspeed")
    parser.add_argument("--zero_stage", type=int, default=2)
    parser.add_argument("--gradient_checkpointing", action="store_true", default=False)
    parser.add_argument("--bf16", action="store_true", default=False)
    parser.add_argument("--actor_learning_rate", type=float, default=1e-6)
    parser.add_argument("--critic_learning_rate", type=float, default=9e-6)
    parser.add_argument("--kl_target", type=float, default=None)
    parser.add_argument("--init_kl_coef", type=float, default=0.02)
    ## Make EMA as an optional feature
    parser.add_argument("--enable_ema", action="store_true", help="Enable EMA checkpoint for the model.")
    parser.add_argument("--zpg", type=int, default=1, help="ZeRO++ max partition size")
    parser.add_argument("--adam_offload", action="store_true", default=False)
    parser.add_argument("--actor_init_on_gpu", action="store_true", default=False)
    parser.add_argument("--flash_attn", action="store_true", default=False)
    parser.add_argument("--aux_loss_coef", type=float, default=0)
    parser.add_argument("--grad_accum_dtype", type=str, default=None)
    parser.add_argument("--disable_trace_cache", action="store_true", default=False)
    parser.add_argument("--load_in_4bit", action="store_true", default=False)
    parser.add_argument("--lora_rank", type=int, default=0)
    parser.add_argument("--lora_alpha", type=int, default=16)
<<<<<<< HEAD
    parser.add_argument("--target_modules", type=list, default=None)
    # parser.add_argument("--input_template", type=str, default="Human: {}\nAssistant: ")
    # parser.add_argument("--input_template", type=str, default="<|user|> {} <|assistant|>\n")
    parser.add_argument("--input_template", type=str, default="<|user|>\n{}\n<|assistant|>\n")
    parser.add_argument("--ultrarm_shift_template", action="store_true", default=False)
=======
    parser.add_argument("--target_modules", type=str, nargs="*", default="all-linear")
    parser.add_argument("--lora_dropout", type=float, default=0)
>>>>>>> afc987ac
    parser.add_argument("--gradient_checkpointing_use_reentrant", action="store_true")
    parser.add_argument("--disable_fast_tokenizer", action="store_true", default=False)

    # reward model
    parser.add_argument("--head_prefix", type=str, default="value_head")
    parser.add_argument("--ref_reward_offload", action="store_true", default=False)

    # custom dataset key name
    parser.add_argument("--input_key", type=str, default=None)
    parser.add_argument("--input_template", type=str, default="Human: {}\nAssistant: ")
    parser.add_argument("--apply_chat_template", action="store_true", default=False)

    # evaluation
    parser.add_argument("--eval_steps", type=int, default=-1)
    parser.add_argument("--save_steps", type=int, default=-1)
    parser.add_argument("--keep_latest", action="store_true", default=False)
    parser.add_argument("--logging_steps", type=int, default=1)

    # wandb pamameters
    parser.add_argument("--use_wandb", type=str, default=None)
    parser.add_argument("--wandb_org", type=str, default=None)
    parser.add_argument("--wandb_group", type=str, default=None)
    parser.add_argument("--wandb_project", type=str, default="openrlhf_train_ppo")
    parser.add_argument(
        "--wandb_run_name",
        type=str,
        default="ppo_%s" % datetime.now().strftime("%m%dT%H:%M"),
    )

    # special gpu resources
    parser.add_argument("--critic_gpu_type", type=str, default=None)
    parser.add_argument("--actor_gpu_type", type=str, default=None)
    parser.add_argument("--ref_gpu_type", type=str, default=None)
    parser.add_argument("--reward_gpu_type", type=str, default=None) 
    parser.add_argument("--vllm_gpu_type", type=str, default=None)

    # performance tuning
    parser.add_argument("--perf", action="store_true", default=False)

    # eos trick
    parser.add_argument("--eos_penalty", action="store_true", default=False)

    args = parser.parse_args()
    train(args)<|MERGE_RESOLUTION|>--- conflicted
+++ resolved
@@ -245,7 +245,6 @@
     parser.add_argument("--max_norm", type=float, default=1.0)
     parser.add_argument("--l2", type=float, default=0.0)
     parser.add_argument("--value_loss_coef", type=float, default=1.0)
-    parser.add_argument("--value_head_name", type=str, default="value_head", help="value head name in critic and reward model")
     parser.add_argument("--ptx_coef", type=float, default=0.05)
     parser.add_argument("--eps_clip", type=float, default=0.2)
     parser.add_argument("--value_clip", type=float, default=0.2)
@@ -279,16 +278,8 @@
     parser.add_argument("--load_in_4bit", action="store_true", default=False)
     parser.add_argument("--lora_rank", type=int, default=0)
     parser.add_argument("--lora_alpha", type=int, default=16)
-<<<<<<< HEAD
-    parser.add_argument("--target_modules", type=list, default=None)
-    # parser.add_argument("--input_template", type=str, default="Human: {}\nAssistant: ")
-    # parser.add_argument("--input_template", type=str, default="<|user|> {} <|assistant|>\n")
-    parser.add_argument("--input_template", type=str, default="<|user|>\n{}\n<|assistant|>\n")
-    parser.add_argument("--ultrarm_shift_template", action="store_true", default=False)
-=======
     parser.add_argument("--target_modules", type=str, nargs="*", default="all-linear")
     parser.add_argument("--lora_dropout", type=float, default=0)
->>>>>>> afc987ac
     parser.add_argument("--gradient_checkpointing_use_reentrant", action="store_true")
     parser.add_argument("--disable_fast_tokenizer", action="store_true", default=False)
 
@@ -298,7 +289,8 @@
 
     # custom dataset key name
     parser.add_argument("--input_key", type=str, default=None)
-    parser.add_argument("--input_template", type=str, default="Human: {}\nAssistant: ")
+    parser.add_argument("--input_template", type=str, default="<|user|>\n{}\n<|assistant|>\n")
+    parser.add_argument("--ultrarm_shift_template", action="store_true", default=False)
     parser.add_argument("--apply_chat_template", action="store_true", default=False)
 
     # evaluation
