import argparse
from datetime import datetime
from typing import List

import ray
import torch
from ray.util.placement_group import placement_group

from openrlhf.trainer.ray import (
    ActorModelRayActor,
    CriticModelRayActor,
    PPORayActorGroup,
    ReferenceModelRayActor,
    RewardModelRayActor,
    create_vllm_engines,
)
from openrlhf.utils import blending_datasets, get_strategy, get_tokenizer
from openrlhf.utils.utils import invoke_debugpy


# NOTE: reward function for multiple reward models, replace this with your own function!
def reward_fn(rewards: List[torch.Tensor]):
    return torch.stack(rewards).sum(dim=0)


def _validate_args(args):
    actor_world_size = args.actor_num_nodes * args.actor_num_gpus_per_node
    critic_world_size = args.critic_num_nodes * args.critic_num_gpus_per_node

    assert (
        actor_world_size & (actor_world_size - 1)
    ) == 0, f"actor_world_size must be power of 2, got {actor_world_size}"
    assert (
        critic_world_size & (critic_world_size - 1)
    ) == 0, f"critic_world_size must be power of 2, got {critic_world_size}"
    assert (
        actor_world_size % critic_world_size == 0
    ), f"actor_world_size must be divisible by critic_world_size, got {actor_world_size} and {critic_world_size}"

    assert args.zero_stage != 3 or args.vllm_num_engines > 0, f"ZeRO-3 is only supported when vLLM enabled"


def train(args):
    _validate_args(args)

    # configure strategy
    strategy = get_strategy(args)

    # if colocated, create placement group for actor and critic model explicitly.
    pg = None
    if args.colocate_actor_ref:
        assert (
<<<<<<< HEAD
            args.actor_num_nodes == args.critic_num_nodes
            and args.actor_num_gpus_per_node == args.critic_num_gpus_per_node
        ), f"num_nodes and num_gpus_per_node must be the same when colocate actor and critic model."
        assert (args.actor_gpu_type and args.critic_gpu_type), f"gpu_type must be the same when colocate actor and critic model."
=======
            args.actor_num_nodes == args.ref_num_nodes and args.actor_num_gpus_per_node == args.ref_num_gpus_per_node
        ), f"num_nodes and num_gpus_per_node must be the same when colocate actor and ref model."
>>>>>>> 12869924

        bundles = [
                {
                    "GPU": args.actor_num_gpus_per_node,
                    "CPU": args.actor_num_gpus_per_node * 2,
                    str(args.actor_gpu_type): args.actor_num_gpus_per_node,

                }
                if args.actor_gpu_type and args.critic_gpu_type else
                {
                    "GPU": args.actor_num_gpus_per_node,
                    "CPU": args.actor_num_gpus_per_node * 2
                } for _ in range(args.actor_num_nodes)
            ]
        pg = placement_group(bundles, strategy="STRICT_SPREAD")
        ray.get(pg.ready())
    
    # NOTE(wuxibin): Why don't we allocate 0.5 gpu for each actor when colocate models?
    # Say we have 1 node with 4 GPUs, and num_gpus_per_node for each model is 4.
    # If we allocate 0.5 gpu for both actor and ref model, then gpu allocation is
    #   |actor|actor|actor|actor|  ref | ref  | ref  | ref |
    #   |GPU0 |GPU0 |GPU1 |GPU1 | GPU2 | GPU2 | GPU3 | GPU3 |
    #
    # So 0.75/0.25 gpu is a tricky to let Ray spread all models evenly on all gpus.
    #   |actor| ref  |actor| ref  |actor| ref  |actor|ref  |
    #   |GPU0 | GPU0 |GPU1 | GPU1 |GPU2 | GPU2 |GPU3 | GPU3 |
    actor_model = PPORayActorGroup(
        args.actor_num_nodes,
        args.actor_num_gpus_per_node,
        ActorModelRayActor,
        pg=pg,
        num_gpus_per_actor=0.75 if pg else 1,
        gpu_type=args.actor_gpu_type,
    )

    ref_model = PPORayActorGroup(
        args.ref_num_nodes,
        args.ref_num_gpus_per_node,
        ReferenceModelRayActor,
        pg=pg,
        num_gpus_per_actor=0.25 if pg else 1,
        gpu_type=args.critic_gpu_type,
    )

    # if colocated, create placement group for reference and reward model explicitly.
    pg = None
    if args.colocate_critic_reward:
        assert (
<<<<<<< HEAD
            args.ref_num_nodes == args.reward_num_nodes and args.ref_num_gpus_per_node == args.reward_num_gpus_per_node
        ), f"num_nodes and num_gpus_per_node must be the same when colocate reference and reward model."
        assert (args.ref_gpu_type and args.reward_gpu_type), f"gpu_type must be the same when colocate reference and reward model."

        bundles = [
                {
                    "GPU": args.ref_num_gpus_per_node,
                    "CPU": args.ref_num_gpus_per_node * 2,
                    str(args.ref_gpu_type): args.ref_num_gpus_per_node
                }
                if args.ref_gpu_type and args.reward_gpu_type else
                {
                    "GPU": args.ref_num_gpus_per_node,
                    "CPU": args.ref_num_gpus_per_node * 2
                } for _ in range(args.ref_num_nodes)
            ]

=======
            args.critic_num_nodes == args.reward_num_nodes
            and args.critic_num_gpus_per_node == args.reward_num_gpus_per_node
        ), f"num_nodes and num_gpus_per_node must be the same when colocate critic and reward model."

        bundles = [
            {"GPU": args.critic_num_gpus_per_node, "CPU": args.critic_num_gpus_per_node}
            for _ in range(args.critic_num_nodes)
        ]
>>>>>>> 12869924
        pg = placement_group(bundles, strategy="STRICT_SPREAD")
        ray.get(pg.ready())

    critic_model = PPORayActorGroup(
        args.critic_num_nodes,
        args.critic_num_gpus_per_node,
        CriticModelRayActor,
        pg=pg,
        num_gpus_per_actor=0.75 if pg else 1,
        gpu_type=args.ref_gpu_type,
    )

    # multiple reward models
    reward_pretrains = args.reward_pretrain.split(",")
    reward_models = []
    for _ in reward_pretrains:
        reward_models.append(
            PPORayActorGroup(
                args.reward_num_nodes,
                args.reward_num_gpus_per_node,
                RewardModelRayActor,
                pg=pg,
                num_gpus_per_actor=0.25 if pg else 1,
                gpu_type=args.reward_gpu_type,
            )
        )

    # init reference/reward/actor model
    refs = []
    refs.extend(ref_model.async_init_model_from_pretrained(strategy, args.pretrain))
    refs.extend(actor_model.async_init_model_from_pretrained(strategy, args.pretrain))
    for reward_model, reward_pretrain in zip(reward_models, reward_pretrains):
        refs.extend(reward_model.async_init_model_from_pretrained(strategy, reward_pretrain))

    # init vLLM engine for text generation
    vllm_engines = None
    if args.vllm_num_engines is not None:
        vllm_engines = create_vllm_engines(
            args.vllm_num_engines, 
            args.vllm_tensor_parallel_size, 
            args.pretrain, 
            args.seed,
            gpu_type=args.vllm_gpu_type,
        )

    # critic scheduler initialization depends on max_step, so we have to init critic after actor
    # TODO: use first reward model as critic model
    max_steps = ray.get(actor_model._actor_handlers[0].max_steps.remote())
    critic_pretrain = args.critic_pretrain if args.critic_pretrain else reward_pretrains[0]
    refs.extend(critic_model.async_init_model_from_pretrained(strategy, critic_pretrain, max_steps))
    ray.get(refs)
    # train actor and critic mdoel
    refs = actor_model.async_fit_actor_model(
        critic_model, ref_model, reward_models, reward_fn=reward_fn, vllm_engines=vllm_engines
    )
    ray.get(refs)

    # save model
    ray.get(actor_model.async_save_actor_model())


if __name__ == "__main__":
    parser = argparse.ArgumentParser()
    parser.add_argument("--ref_num_nodes", type=int, default=1, help="number of nodes for reference")
    parser.add_argument("--ref_num_gpus_per_node", type=int, default=8, help="number of gpus per node for reference")
    parser.add_argument("--reward_num_nodes", type=int, default=1, help="number of nodes for reward model")
    parser.add_argument(
        "--reward_num_gpus_per_node", type=int, default=8, help="number of gpus per node for reward model"
    )
    parser.add_argument(
        "--colocate_actor_ref",
        action="store_true",
        default=False,
        help="whether to colocate reference and actor model, if true, they will share same gpus.",
    )

    parser.add_argument("--actor_num_nodes", type=int, default=1, help="number of nodes for actor")
    parser.add_argument("--actor_num_gpus_per_node", type=int, default=8, help="number of gpus per node for actor")
    parser.add_argument("--critic_num_nodes", type=int, default=1, help="number of nodes for critic")
    parser.add_argument("--critic_num_gpus_per_node", type=int, default=8, help="number of gpus per node for critic")
    parser.add_argument(
        "--colocate_critic_reward",
        action="store_true",
        default=False,
        help="whether to colocate critic and reward model, if true, they will share same gpus.",
    )

    # optional vLLM for text generation
    parser.add_argument("--vllm_num_engines", type=int, default=None, help="number of vLLM Engines")
    parser.add_argument(
        "--vllm_tensor_parallel_size",
        type=int,
        default=1,
        help="tensor parallel size of vLLM Engine for multi-GPU inference",
    )

    parser.add_argument("--prompt_data", type=str, default=None)
    parser.add_argument(
        "--prompt_data_probs",
        type=str,
        default="1.0",
        help="sampling probs for datasets",
    )
    parser.add_argument("--pretrain_data", type=str, default=None)
    parser.add_argument(
        "--pretrain_data_probs",
        type=str,
        default="1.0",
        help="sampling probs for datasets",
    )
    parser.add_argument("--pretrain", type=str, default=None)
    parser.add_argument("--reward_pretrain", type=str, default=None)
    parser.add_argument("--critic_pretrain", type=str, default=None)
    parser.add_argument("--save_path", type=str, default="./ckpt")
    parser.add_argument("--num_episodes", type=int, default=1)
    parser.add_argument("--rollout_batch_size", type=int, default=512)
    parser.add_argument("--micro_rollout_batch_size", type=int, default=8)
    parser.add_argument("--max_epochs", type=int, default=1)
    parser.add_argument("--prompt_max_len", type=int, default=1024)
    parser.add_argument("--generate_max_len", type=int, default=1024)
    parser.add_argument("--warmup_ratio", type=float, default=0.03)
    parser.add_argument("--max_len", type=int, default=None)
    parser.add_argument("--max_samples", type=int, default=100000)
    parser.add_argument("--max_norm", type=float, default=1.0)
    parser.add_argument("--l2", type=float, default=0.0)
    parser.add_argument("--value_loss_coef", type=float, default=1.0)
    parser.add_argument("--value_head_name", type=str, default="value_head", help="value head name in critic and reward model")
    parser.add_argument("--ptx_coef", type=float, default=0.05)
    parser.add_argument("--eps_clip", type=float, default=0.2)
    parser.add_argument("--value_clip", type=float, default=0.2)
    parser.add_argument("--lambd", type=float, default=0.95)
    parser.add_argument("--gamma", type=float, default=1)
    parser.add_argument("--micro_train_batch_size", type=int, default=4)
    parser.add_argument("--train_batch_size", type=int, default=128)
    parser.add_argument("--load_checkpoint", action="store_true", default=False)
    parser.add_argument("--normalize_reward", action="store_true", default=False)
    parser.add_argument("--rollout_temperature", type=float, default=1.0)
    parser.add_argument("--top_p", type=float, default=1.0)
    parser.add_argument("--seed", type=int, default=42)

    parser.add_argument("--local_rank", type=int, default=-1, help="local_rank for deepspeed")
    parser.add_argument("--zero_stage", type=int, default=2)
    parser.add_argument("--gradient_checkpointing", action="store_true", default=False)
    parser.add_argument("--bf16", action="store_true", default=False)
    parser.add_argument("--vllm_separate_node", action="store_true", default=False)
    parser.add_argument("--actor_learning_rate", type=float, default=1e-6)
    parser.add_argument("--critic_learning_rate", type=float, default=9e-6)
    parser.add_argument("--kl_target", type=float, default=None)
    parser.add_argument("--init_kl_coef", type=float, default=0.02)
    ## Make EMA as an optional feature
    parser.add_argument("--enable_ema", action="store_true", help="Enable EMA checkpoint for the model.")
    parser.add_argument("--zpg", type=int, default=1, help="ZeRO++ max partition size")
    parser.add_argument("--adam_offload", action="store_true", default=False)
    parser.add_argument("--ref_reward_offload", action="store_true", default=False)
    parser.add_argument("--actor_init_on_gpu", action="store_true", default=False)
    parser.add_argument("--flash_attn", action="store_true", default=False)
    parser.add_argument("--aux_loss_coef", type=float, default=0)
    parser.add_argument("--grad_accum_dtype", type=str, default=None)
    parser.add_argument("--disable_trace_cache", action="store_true", default=False)
    parser.add_argument("--load_in_4bit", action="store_true", default=False)
    parser.add_argument("--lora_rank", type=int, default=0)
    parser.add_argument("--lora_alpha", type=int, default=16)
    parser.add_argument("--target_modules", type=list, default=None)
    # parser.add_argument("--input_template", type=str, default="Human: {}\nAssistant: ")
    # parser.add_argument("--input_template", type=str, default="<|user|> {} <|assistant|>\n")
    parser.add_argument("--input_template", type=str, default="<|user|>\n{}\n<|assistant|>\n")
    parser.add_argument("--gradient_checkpointing_use_reentrant", action="store_true")
    parser.add_argument("--disable_fast_tokenizer", action="store_true", default=False)

    parser.add_argument("--bos_token", type=str, default=None)
    parser.add_argument("--eos_token", type=str, default=None)
    parser.add_argument("--pad_token", type=str, default=None)
    parser.add_argument("--unk_token", type=str, default=None)

    # custom dataset key name
    parser.add_argument("--input_key", type=str, default=None)

    # evaluation
    parser.add_argument("--eval_steps", type=int, default=-1)
    parser.add_argument("--save_steps", type=int, default=-1)
    parser.add_argument("--logging_steps", type=int, default=1)

    # wandb pamameters
    parser.add_argument("--use_wandb", type=str, default=None)
    parser.add_argument("--wandb_org", type=str, default=None)
    parser.add_argument("--wandb_group", type=str, default=None)
    parser.add_argument("--wandb_project", type=str, default="openrlhf_train_ppo")
    parser.add_argument(
        "--wandb_run_name",
        type=str,
        default="ppo_%s" % datetime.now().strftime("%m%dT%H:%M"),
    )

    # special gpu resources
    parser.add_argument("--critic_gpu_type", type=str, default=None)
    parser.add_argument("--actor_gpu_type", type=str, default=None)
    parser.add_argument("--ref_gpu_type", type=str, default=None)
    parser.add_argument("--reward_gpu_type", type=str, default=None) 
    parser.add_argument("--vllm_gpu_type", type=str, default=None)

    # performance tuning
    parser.add_argument("--perf", action="store_true", default=False)

    args = parser.parse_args()
    train(args)<|MERGE_RESOLUTION|>--- conflicted
+++ resolved
@@ -46,19 +46,13 @@
     # configure strategy
     strategy = get_strategy(args)
 
-    # if colocated, create placement group for actor and critic model explicitly.
+    # if colocated, create placement group for actor and ref model explicitly.
     pg = None
     if args.colocate_actor_ref:
         assert (
-<<<<<<< HEAD
-            args.actor_num_nodes == args.critic_num_nodes
-            and args.actor_num_gpus_per_node == args.critic_num_gpus_per_node
-        ), f"num_nodes and num_gpus_per_node must be the same when colocate actor and critic model."
-        assert (args.actor_gpu_type and args.critic_gpu_type), f"gpu_type must be the same when colocate actor and critic model."
-=======
             args.actor_num_nodes == args.ref_num_nodes and args.actor_num_gpus_per_node == args.ref_num_gpus_per_node
         ), f"num_nodes and num_gpus_per_node must be the same when colocate actor and ref model."
->>>>>>> 12869924
+        assert (args.actor_gpu_type and args.ref_gpu_type), f"gpu_type must be the same when colocate actor and ref model."
 
         bundles = [
                 {
@@ -67,7 +61,7 @@
                     str(args.actor_gpu_type): args.actor_num_gpus_per_node,
 
                 }
-                if args.actor_gpu_type and args.critic_gpu_type else
+                if args.actor_gpu_type and args.ref_gpu_type else
                 {
                     "GPU": args.actor_num_gpus_per_node,
                     "CPU": args.actor_num_gpus_per_node * 2
@@ -107,34 +101,24 @@
     pg = None
     if args.colocate_critic_reward:
         assert (
-<<<<<<< HEAD
-            args.ref_num_nodes == args.reward_num_nodes and args.ref_num_gpus_per_node == args.reward_num_gpus_per_node
-        ), f"num_nodes and num_gpus_per_node must be the same when colocate reference and reward model."
-        assert (args.ref_gpu_type and args.reward_gpu_type), f"gpu_type must be the same when colocate reference and reward model."
-
-        bundles = [
-                {
-                    "GPU": args.ref_num_gpus_per_node,
-                    "CPU": args.ref_num_gpus_per_node * 2,
-                    str(args.ref_gpu_type): args.ref_num_gpus_per_node
-                }
-                if args.ref_gpu_type and args.reward_gpu_type else
-                {
-                    "GPU": args.ref_num_gpus_per_node,
-                    "CPU": args.ref_num_gpus_per_node * 2
-                } for _ in range(args.ref_num_nodes)
-            ]
-
-=======
             args.critic_num_nodes == args.reward_num_nodes
             and args.critic_num_gpus_per_node == args.reward_num_gpus_per_node
         ), f"num_nodes and num_gpus_per_node must be the same when colocate critic and reward model."
+        assert (args.critic_gpu_type and args.reward_gpu_type), f"gpu_type must be the same when colocate critic and reward model."
 
         bundles = [
-            {"GPU": args.critic_num_gpus_per_node, "CPU": args.critic_num_gpus_per_node}
-            for _ in range(args.critic_num_nodes)
-        ]
->>>>>>> 12869924
+                {
+                    "GPU": args.critic_num_gpus_per_node,
+                    "CPU": args.critic_num_gpus_per_node * 2,
+                    str(args.critic_gpu_type): args.critic_num_gpus_per_node
+                }
+                if args.critic_gpu_type and args.reward_gpu_type else
+                {
+                    "GPU": args.critic_num_gpus_per_node,
+                    "CPU": args.critic_num_gpus_per_node * 2
+                } for _ in range(args.ref_num_nodes)
+            ]
+
         pg = placement_group(bundles, strategy="STRICT_SPREAD")
         ray.get(pg.ready())
 
